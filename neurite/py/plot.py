"""
plot utilities for the neuron project

If you use this code, please cite the first paper this was built for:
Dalca AV, Guttag J, Sabuncu MR
Anatomical Priors in Convolutional Networks for Unsupervised Biomedical Segmentation, 
CVPR 2018

Contact: adalca [at] csail [dot] mit [dot] edu
License: GPLv3
"""

# third party
import numpy as np
import matplotlib.pyplot as plt
import matplotlib.cm as cm
from matplotlib.colors import Normalize
from mpl_toolkits.axes_grid1 import make_axes_locatable  # plotting


def slices(slices_in,           # the 2D slices
           titles=None,         # list of titles
           cmaps=None,          # list of colormaps
           norms=None,          # list of normalizations
           do_colorbars=False,  # option to show colorbars on each slice
           grid=False,          # option to plot the images in a grid or a single row
           width=15,            # width in in
           show=True,           # option to actually show the plot (plt.show())
           axes_off=True,
           plot_block=True,    #option to plt.show()
           imshow_args=None):
    '''
    plot a grid of slices (2d images)
    '''

    # input processing
    if type(slices_in) == np.ndarray:
        slices_in = [slices_in]
    nb_plots = len(slices_in)
    for si, slice_in in enumerate(slices_in):
        if len(slice_in.shape) != 2:
            assert len(slice_in.shape) == 3 and slice_in.shape[-1] == 3, \
                'each slice has to be 2d or RGB (3 channels)'
        slices_in[si] = slice_in.astype('float')

    def input_check(inputs, nb_plots, name):
        ''' change input from None/single-link '''
        assert (inputs is None) or (len(inputs) == nb_plots) or (len(inputs) == 1), \
            'number of %s is incorrect' % name
        if inputs is None:
            inputs = [None]
        if len(inputs) == 1:
            inputs = [inputs[0] for i in range(nb_plots)]
        return inputs

    titles = input_check(titles, nb_plots, 'titles')
    cmaps = input_check(cmaps, nb_plots, 'cmaps')
    norms = input_check(norms, nb_plots, 'norms')
    imshow_args = input_check(imshow_args, nb_plots, 'imshow_args')
    for idx, ia in enumerate(imshow_args):
        imshow_args[idx] = {} if ia is None else ia

    # figure out the number of rows and columns
    if grid:
        if isinstance(grid, bool):
            rows = np.floor(np.sqrt(nb_plots)).astype(int)
            cols = np.ceil(nb_plots / rows).astype(int)
        else:
            assert isinstance(grid, (list, tuple)), \
                "grid should either be bool or [rows,cols]"
            rows, cols = grid
    else:
        rows = 1
        cols = nb_plots

    # prepare the subplot
    fig, axs = plt.subplots(rows, cols)
    if rows == 1 and cols == 1:
        axs = [axs]

    for i in range(nb_plots):
        col = np.remainder(i, cols)
        row = np.floor(i / cols).astype(int)

        # get row and column axes
        row_axs = axs if rows == 1 else axs[row]
        ax = row_axs[col]

        # turn off axis
        ax.axis('off')

        # add titles
        if titles is not None and titles[i] is not None:
            ax.title.set_text(titles[i])

        # show figure
        im_ax = ax.imshow(slices_in[i], cmap=cmaps[i],
                          interpolation="nearest", norm=norms[i], **imshow_args[i])

        # colorbars
        # http://stackoverflow.com/questions/18195758/set-matplotlib-colorbar-size-to-match-graph
        if do_colorbars and cmaps[i] is not None:
            divider = make_axes_locatable(ax)
            cax = divider.append_axes("right", size="5%", pad=0.05)
            fig.colorbar(im_ax, cax=cax)

    # clear axes that are unnecessary
    for i in range(nb_plots, col * row):
        col = np.remainder(i, cols)
        row = np.floor(i / cols).astype(int)

        # get row and column axes
        row_axs = axs if rows == 1 else axs[row]
        ax = row_axs[col]

        if axes_off:
            ax.axis('off')

    # show the plots
    fig.set_size_inches(width, rows / cols * width)

    if show:
        plt.tight_layout()
        plt.show(block=plot_block)

    return (fig, axs)


def volume3D(vols, slice_nos=None, **kwargs):
    """
    plot slices of a 3D volume by taking a middle slice of each axis

    Parameters:
        vols: a 3d volume or list of 3d volumes
        slice_nos (optional): a list of 3 elements of the slice numbers for each axis, 
            or list of lists of 3 elements. if None, the middle slices will be used.
    """
    if not isinstance(vols, (tuple, list)):
        vols = [vols]
    nb_vols = len(vols)

    assert all([len(vol.shape) == 3 for vol in vols]), 'only 3d volumes allowed in volume3D'

    slics = []
    for vi, vol in enumerate(vols):

        these_slice_nos = slice_nos
        if slice_nos is None:
            these_slice_nos = [f // 2 for f in vol.shape]
        elif isinstance(slice_nos[0], (list, tuple)):
            these_slice_nos = slice_nos[vi]
        else:
            these_slice_nos = slice_nos

        slics = slics + [np.take(vol, these_slice_nos[d], d) for d in range(3)]

    if 'titles' not in kwargs.keys():
        kwargs['titles'] = ['axis %d' % d for d in range(3)] * nb_vols

    if 'grid' not in kwargs.keys():
        kwargs['grid'] = [nb_vols, 3]

    slices(slics, **kwargs)


def flow_legend(plot_block=True):
    """
    show quiver plot to indicate how arrows are colored in the flow() method.
    https://stackoverflow.com/questions/40026718/different-colours-for-arrows-in-quiver-plot
    """
    ph = np.linspace(0, 2 * np.pi, 13)
    x = np.cos(ph)
    y = np.sin(ph)
    u = np.cos(ph)
    v = np.sin(ph)
    colors = np.arctan2(u, v)

    norm = Normalize()
    norm.autoscale(colors)
    # we need to normalize our colors array to match it colormap domain
    # which is [0, 1]

    colormap = cm.winter

    plt.figure(figsize=(6, 6))
    plt.xlim(-2, 2)
    plt.ylim(-2, 2)
<<<<<<< HEAD
    plt.quiver(x, y, u, v, color=colormap(norm(colors)),  angles='xy', scale_units='xy', scale=1)
    plt.show(block=plot_block)
=======
    plt.quiver(x, y, u, v, color=colormap(norm(colors)), angles='xy', scale_units='xy', scale=1)
    plt.show()
>>>>>>> 2d52d150


def flow(slices_in,           # the 2D slices
         titles=None,         # list of titles
         cmaps=None,          # list of colormaps
         width=15,            # width in in
         indexing='ij',       # plot vecs w/ matrix indexing 'ij' or cartesian indexing 'xy'
         img_indexing=True,   # whether to match the image view, i.e. flip y axis
         grid=False,          # option to plot the images in a grid or a single row
         show=True,           # option to actually show the plot (plt.show())
         quiver_width=None,
         plot_block=True,    #option to plt.show()
         scale=1):            # note quiver essentially draws quiver length = 1/scale
    '''
    plot a grid of flows (2d+2 images)
    '''

    # input processing
    nb_plots = len(slices_in)
    for slice_in in slices_in:
        assert len(slice_in.shape) == 3, 'each slice has to be 3d: 2d+2 channels'
        assert slice_in.shape[-1] == 2, 'each slice has to be 3d: 2d+2 channels'

    def input_check(inputs, nb_plots, name):
        ''' change input from None/single-link '''
        if not isinstance(inputs, (list, tuple)):
            inputs = [inputs]
        assert (inputs is None) or (len(inputs) == nb_plots) or (len(inputs) == 1), \
            'number of %s is incorrect' % name
        if inputs is None:
            inputs = [None]
        if len(inputs) == 1:
            inputs = [inputs[0] for i in range(nb_plots)]
        return inputs

    assert indexing in ['ij', 'xy']
    slices_in = np.copy(slices_in)  # Since img_indexing, indexing may modify slices_in in memory

    if indexing == 'ij':
        for si, slc in enumerate(slices_in):
            # Make y values negative so y-axis will point down in plot
            slices_in[si][:, :, 1] = -slices_in[si][:, :, 1]

    if img_indexing:
        for si, slc in enumerate(slices_in):
            slices_in[si] = np.flipud(slc)  # Flip vertical order of y values

    titles = input_check(titles, nb_plots, 'titles')
    cmaps = input_check(cmaps, nb_plots, 'cmaps')
    scale = input_check(scale, nb_plots, 'scale')

    # figure out the number of rows and columns
    if grid:
        if isinstance(grid, bool):
            rows = np.floor(np.sqrt(nb_plots)).astype(int)
            cols = np.ceil(nb_plots / rows).astype(int)
        else:
            assert isinstance(grid, (list, tuple)), \
                "grid should either be bool or [rows,cols]"
            rows, cols = grid
    else:
        rows = 1
        cols = nb_plots

    # prepare the subplot
    fig, axs = plt.subplots(rows, cols)
    if rows == 1 and cols == 1:
        axs = [axs]

    for i in range(nb_plots):
        col = np.remainder(i, cols)
        row = np.floor(i / cols).astype(int)

        # get row and column axes
        row_axs = axs if rows == 1 else axs[row]
        ax = row_axs[col]

        # turn off axis
        ax.axis('off')

        # add titles
        if titles is not None and titles[i] is not None:
            ax.title.set_text(titles[i])

        u, v = slices_in[i][..., 0], slices_in[i][..., 1]
        colors = np.arctan2(u, v)
        colors[np.isnan(colors)] = 0
        norm = Normalize()
        norm.autoscale(colors)
        if cmaps[i] is None:
            colormap = cm.winter
        else:
            raise Exception("custom cmaps not currently implemented for plt.flow()")

        # show figure
        ax.quiver(u, v,
                  color=colormap(norm(colors).flatten()),
                  angles='xy',
                  units='xy',
                  width=quiver_width,
                  scale=scale[i])
        ax.axis('equal')

    # clear axes that are unnecessary
    for i in range(nb_plots, col * row):
        col = np.remainder(i, cols)
        row = np.floor(i / cols).astype(int)

        # get row and column axes
        row_axs = axs if rows == 1 else axs[row]
        ax = row_axs[col]

        ax.axis('off')

    # show the plots
    fig.set_size_inches(width, rows / cols * width)
    plt.tight_layout()

    if show:
        plt.show(block=plot_block)

    return (fig, axs)


def pca(pca, x, y, plot_block=True):
    x_mean = np.mean(x, 0)
    x_std = np.std(x, 0)

    W = pca.components_
    x_mu = W @ pca.mean_  # pca.mean_ is y_mean
    y_hat = x @ W + pca.mean_

    y_err = y_hat - y
    y_rel_err = y_err / np.maximum(0.5 * (np.abs(y) + np.abs(y_hat)), np.finfo('float').eps)

    plt.figure(figsize=(15, 7))
    plt.subplot(2, 3, 1)
    plt.plot(pca.explained_variance_ratio_)
    plt.title('var %% explained')
    plt.subplot(2, 3, 2)
    plt.plot(np.cumsum(pca.explained_variance_ratio_))
    plt.ylim([0, 1.01])
    plt.grid()
    plt.title('cumvar explained')
    plt.subplot(2, 3, 3)
    plt.plot(np.cumsum(pca.explained_variance_ratio_))
    plt.ylim([0.8, 1.01])
    plt.grid()
    plt.title('cumvar explained')

    plt.subplot(2, 3, 4)
    plt.plot(x_mean)
    plt.plot(x_mean + x_std, 'k')
    plt.plot(x_mean - x_std, 'k')
    plt.title('x mean across dims (sorted)')
    plt.subplot(2, 3, 5)
    plt.hist(y_rel_err.flat, 100)
    plt.title('y rel err histogram')
    plt.subplot(2, 3, 6)
    plt.imshow(W @ np.transpose(W), cmap=plt.get_cmap('gray'))
    plt.colorbar()
    plt.title('W * W\'')
    plt.show(block=plot_block)<|MERGE_RESOLUTION|>--- conflicted
+++ resolved
@@ -185,13 +185,8 @@
     plt.figure(figsize=(6, 6))
     plt.xlim(-2, 2)
     plt.ylim(-2, 2)
-<<<<<<< HEAD
     plt.quiver(x, y, u, v, color=colormap(norm(colors)),  angles='xy', scale_units='xy', scale=1)
     plt.show(block=plot_block)
-=======
-    plt.quiver(x, y, u, v, color=colormap(norm(colors)), angles='xy', scale_units='xy', scale=1)
-    plt.show()
->>>>>>> 2d52d150
 
 
 def flow(slices_in,           # the 2D slices
