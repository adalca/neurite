"""
tensorflow/keras utilities for the neuron project

If you use this code, please cite 
Dalca AV, Guttag J, Sabuncu MR
Anatomical Priors in Convolutional Networks for Unsupervised Biomedical Segmentation, 
CVPR 2018

or for the transformation/integration functions:

Unsupervised Learning for Fast Probabilistic Diffeomorphic Registration
Adrian V. Dalca, Guha Balakrishnan, John Guttag, Mert R. Sabuncu
MICCAI 2018.

Contact: adalca [at] csail [dot] mit [dot] edu
License: GPLv3
"""

# third party
import numpy as np
from keras import backend as K
from keras.legacy import interfaces
import keras
from keras.layers import Layer
import tensorflow as tf
from keras.engine.topology import Node


# local
from .utils import transform, integrate_vec, affine_to_shift


class SpatialTransformer(Layer):
    """
    N-D Spatial Transformer Tensorflow / Keras Layer

    The Layer can handle both affine and dense transforms. 
    Both transforms are meant to give a 'shift' from the current position.
    Therefore, a dense transform gives displacements (not absolute locations) at each voxel,
    and an affine transform gives the *difference* of the affine matrix from 
    the identity matrix.

    If you find this function useful, please cite:
      Unsupervised Learning for Fast Probabilistic Diffeomorphic Registration
      Adrian V. Dalca, Guha Balakrishnan, John Guttag, Mert R. Sabuncu
      MICCAI 2018.

    Originally, this code was based on voxelmorph code, which 
    was in turn transformed to be dense with the help of (affine) STN code 
    via https://github.com/kevinzakka/spatial-transformer-network

    Since then, we've re-written the code to be generalized to any 
    dimensions, and along the way wrote grid and interpolation functions
    """

    def __init__(self, interp_method='linear', indexing='ij', single_transform=False, **kwargs):
        """
        Parameters: 
            interp_method: 'linear' or 'nearest'
            single_transform: whether there will be a single transform supplied for the whole batch
            indexing (default: 'ij'): 'ij' (matrix) or 'xy' (cartesian)
                'xy' indexing will have the first two entries of the flow 
                (along last axis) flipped compared to 'ij' indexing
        """
        self.interp_method = interp_method
        self.ndims = None
        self.inshape = None
        self.single_transform = single_transform

        assert indexing in ['ij', 'xy'], "indexing has to be 'ij' (matrix) or 'xy' (cartesian)"
        self.indexing = indexing

        super(self.__class__, self).__init__(**kwargs)


    def build(self, input_shape):
        """
        input_shape should be a list for two inputs:
        input1: image.
        input2: transform Tensor
            if affine:
                should be a N+1 x N+1 matrix
                *or* a N*N+1 tensor (which will be reshape to N x (N+1) and an identity row added)
            if not affine:
                should be a *vol_shape x N
        """

        if len(input_shape) > 2:
            raise Exception('Spatial Transformer must be called on a list of length 2.'
                            'First argument is the image, second is the transform.')
        
        # set up number of dimensions
        self.ndims = len(input_shape[0]) - 2
        self.inshape = input_shape
        vol_shape = input_shape[0][1:-1]
        trf_shape = input_shape[1][1:]

        # the transform is an affine iff:
        # it's a 1D Tensor [dense transforms need to be at least ndims + 1]
        # it's a 2D Tensor and shape == [N+1, N+1]. 
        #   [dense with N=1, which is the only one that could have a transform shape of 2, would be of size Mx1]
        self.is_affine = len(trf_shape) == 1 or \
                         (len(trf_shape) == 2 and all([f == (self.ndims+1) for f in trf_shape]))

        # check sizes
        if self.is_affine and len(trf_shape) == 1:
            ex = self.ndims * (self.ndims + 1)
            if trf_shape[0] != ex:
                raise Exception('Expected flattened affine of len %d but got %d'
                                % (ex, trf_shape[0]))

        if not self.is_affine:
            if trf_shape[-1] != self.ndims:
                raise Exception('Offset flow field size expected: %d, found: %d' 
                                % (self.ndims, trf_shape[-1]))

        # confirm built
        self.built = True


    def call(self, inputs):
        """
        Parameters
            inputs: list with two entries
        """

        # check shapes
        assert len(inputs) == 2, "inputs has to be len 2, found: %d" % len(inputs)
        vol = inputs[0]
        trf = inputs[1]

        # necessary for multi_gpu models...
        vol = K.reshape(vol, [-1, *self.inshape[0][1:]])
        trf = K.reshape(trf, [-1, *self.inshape[1][1:]])

        # go from affine
        if self.is_affine:
            trf = tf.map_fn(lambda x: self._single_aff_to_shift(x, vol.shape[1:-1]), trf, dtype=tf.float32)

        # prepare location shift
        if self.indexing == 'xy':  # shift the first two dimensions
            trf_split = tf.split(trf, trf.shape[-1], axis=-1)
            trf_lst = [trf_split[1], trf_split[0], *trf_split[2:]]
            trf = tf.concat(trf_lst, -1)

        # map transform across batch
        if self.single_transform:
            fn = lambda x: self._single_transform([x, trf[0,:]])
            return tf.map_fn(fn, vol, dtype=tf.float32)
        else:
            return tf.map_fn(self._single_transform, [vol, trf], dtype=tf.float32)

    def _single_aff_to_shift(self, trf, volshape):
        if len(trf.shape) == 1:  # go from vector to matrix
            trf = tf.reshape(trf, [self.ndims, self.ndims + 1])

        # note this is unnecessarily extra graph since at every batch entry we have a tf.eye graph
        trf += tf.eye(self.ndims+1)[:self.ndims,:]  # add identity, hence affine is a shift from identitiy
        return affine_to_shift(trf, volshape, shift_center=True)

    def _single_transform(self, inputs):
        return transform(inputs[0], inputs[1], interp_method=self.interp_method)


class VecInt(Layer):
    """
    Vector Integration Layer

    Enables vector integration via several methods 
    (ode or quadrature for time-dependent vector fields, 
    scaling and squaring for stationary fields)

    If you find this function useful, please cite:
      Unsupervised Learning for Fast Probabilistic Diffeomorphic Registration
      Adrian V. Dalca, Guha Balakrishnan, John Guttag, Mert R. Sabuncu
      MICCAI 2018.
    """

    def __init__(self, indexing='ij', method='ss', int_steps=7, **kwargs):
        """        
        Parameters:
            method can be any of the methods in neuron.utils.integrate_vec
        """

        assert indexing in ['ij', 'xy'], "indexing has to be 'ij' (matrix) or 'xy' (cartesian)"
        self.indexing = indexing
        self.method = method
        self.int_steps = int_steps
        self.inshape = None
        super(self.__class__, self).__init__(**kwargs)

    def build(self, input_shape):
        # confirm built
        self.built = True
        self.inshape = input_shape

    def call(self, inputs):
        loc_shift = inputs

        # necessary for multi_gpu models...
        loc_shift = K.reshape(loc_shift, [-1, *self.inshape[1:]])
        loc_shift._keras_shape = inputs._keras_shape
        
        # prepare location shift
        if self.indexing == 'xy':  # shift the first two dimensions
            loc_shift_split = tf.split(loc_shift, loc_shift.shape[-1], axis=-1)
            loc_shift_lst = [loc_shift_split[1], loc_shift_split[0], *loc_shift_split[2:]]
            loc_shift = tf.concat(loc_shift_lst, -1)

        # map transform across batch
        out = tf.map_fn(self._single_int, loc_shift, dtype=tf.float32)
        out._keras_shape = inputs._keras_shape
        return out

    def _single_int(self, inputs):

        vel = inputs
        return integrate_vec(vel, method=self.method,
                      nb_steps=self.int_steps,
                      ode_args={'rtol':1e-6, 'atol':1e-12},
                      time_pt=1)


class LocalBias(Layer):
    """ 
    Local bias layer: each pixel/voxel has its own bias operation (one parameter)
    out[v] = in[v] + b
    """

    def __init__(self, my_initializer='RandomNormal', biasmult=1.0, **kwargs):
        self.initializer = my_initializer
        self.biasmult = biasmult
<<<<<<< HEAD
        super(LocalBiasLayer, self).__init__(**kwargs)
=======
        super(LocalBias, self).__init__(**kwargs)
>>>>>>> da9e36bf

    def build(self, input_shape):
        # Create a trainable weight variable for this layer.
        self.kernel = self.add_weight(name='kernel', 
                                      shape=input_shape[1:],
                                      initializer=self.initializer,
                                      trainable=True)
        super(LocalBias, self).build(input_shape)  # Be sure to call this somewhere!

    def call(self, x):
        return x + self.kernel * self.biasmult  # weights are difference from input

    def compute_output_shape(self, input_shape):
        return input_shape


class LocalParam(Layer):
    """ 
    Local Parameter layer: each pixel/voxel has its own parameter (one parameter)
    out[v] = b

    using code from 
    https://github.com/YerevaNN/R-NET-in-Keras/blob/master/layers/SharedWeight.py
    and
    https://github.com/keras-team/keras/blob/ee02d256611b17d11e37b86bd4f618d7f2a37d84/keras/engine/input_layer.py
    """

    def __init__(self,
                 shape,
                 my_initializer='RandomNormal',
                 name=None,
                 mult=1.0,
                 **kwargs):
        self.shape = [1, *shape]
        self.my_initializer = my_initializer
        self.mult = mult

        if not name:
            prefix = 'param'
            name = '%s_%d' % (prefix, K.get_uid(prefix))
        Layer.__init__(self, name=name, **kwargs)

        # Create a trainable weight variable for this layer.
        with K.name_scope(self.name):
            self.kernel = self.add_weight(name='kernel', 
                                            shape=self.shape,
                                            initializer=self.my_initializer,
                                            trainable=True)

        # prepare output tensor, which is essentially the kernel.
        output_tensor = self.kernel * self.mult
        output_tensor._keras_shape = self.shape
        output_tensor._uses_learning_phase = False
        output_tensor._keras_history = (self, 0, 0)

        self.trainable = True
        self.built = True    
        self.is_placeholder = False

        # create new node
        Node(self,
            inbound_layers=[],
            node_indices=[],
            tensor_indices=[],
            input_tensors=[],
            output_tensors=[output_tensor],
            input_masks=[],
            output_masks=[None],
            input_shapes=[],
            output_shapes=[self.shape])

    def get_output(self):  # call() would force inputs
        return self._inbound_nodes[0].output_tensors[0]


class LocalLinear(Layer):
    """ 
    Local linear layer: each pixel/voxel has its own linear operation (two parameters)
    out[v] = a * in[v] + b
    """

    def __init__(self, my_initializer='RandomNormal', **kwargs):
        self.initializer = my_initializer
        super(LocalLinear, self).__init__(**kwargs)

    def build(self, input_shape):
        # Create a trainable weight variable for this layer.
        self.mult = self.add_weight(name='mult-kernel', 
                                      shape=input_shape[1:],
                                      initializer=self.initializer,
                                      trainable=True)
        self.bias = self.add_weight(name='bias-kernel', 
                                      shape=input_shape[1:],
                                      initializer=self.initializer,
                                      trainable=True)
        super(LocalLinear, self).build(input_shape)  # Be sure to call this somewhere!

    def call(self, x):
        return x * self.mult + self.bias 

    def compute_output_shape(self, input_shape):
        return input_shape
 

class LocallyConnected3D(Layer):
    """
    code based on LocallyConnected3D from keras layers:
    https://github.com/keras-team/keras/blob/master/keras/layers/local.py

    Locally-connected layer for 3D inputs.
    The `LocallyConnected3D` layer works similarly
    to the `Conv3D` layer, except that weights are unshared,
    that is, a different set of filters is applied at each
    different patch of the input.
    # Examples
    ```python
        # apply a 3x3x3 unshared weights convolution with 64 output filters on a 32x32x32 image
        # with `data_format="channels_last"`:
        model = Sequential()
        model.add(LocallyConnected3D(64, (3, 3, 3), input_shape=(32, 32, 32, 1)))
        # now model.output_shape == (None, 30, 30, 30, 64)
        # notice that this layer will consume (30*30*30)*(3*3*3*1*64) + (30*30*30)*64 parameters
        # add a 3x3x3 unshared weights convolution on top, with 32 output filters:
        model.add(LocallyConnected3D(32, (3, 3, 3)))
        # now model.output_shape == (None, 28, 28, 28, 32)
    ```
    # Arguments
        filters: Integer, the dimensionality of the output space
            (i.e. the number of output filters in the convolution).
        kernel_size: An integer or tuple/list of 2 integers, specifying the
            width and height of the 3D convolution window.
            Can be a single integer to specify the same value for
            all spatial dimensions.
        strides: An integer or tuple/list of 2 integers,
            specifying the strides of the convolution along the width and height.
            Can be a single integer to specify the same value for
            all spatial dimensions.
        padding: Currently only support `"valid"` (case-insensitive).
            `"same"` will be supported in future.
        data_format: A string,
            one of `channels_last` (default) or `channels_first`.
            The ordering of the dimensions in the inputs.
            `channels_last` corresponds to inputs with shape
            `(batch, height, width, channels)` while `channels_first`
            corresponds to inputs with shape
            `(batch, channels, height, width)`.
            It defaults to the `image_data_format` value found in your
            Keras config file at `~/.keras/keras.json`.
            If you never set it, then it will be "channels_last".
        activation: Activation function to use
            (see [activations](../activations.md)).
            If you don't specify anything, no activation is applied
            (ie. "linear" activation: `a(x) = x`).
        use_bias: Boolean, whether the layer uses a bias vector.
        kernel_initializer: Initializer for the `kernel` weights matrix
            (see [initializers](../initializers.md)).
        bias_initializer: Initializer for the bias vector
            (see [initializers](../initializers.md)).
        kernel_regularizer: Regularizer function applied to
            the `kernel` weights matrix
            (see [regularizer](../regularizers.md)).
        bias_regularizer: Regularizer function applied to the bias vector
            (see [regularizer](../regularizers.md)).
        activity_regularizer: Regularizer function applied to
            the output of the layer (its "activation").
            (see [regularizer](../regularizers.md)).
        kernel_constraint: Constraint function applied to the kernel matrix
            (see [constraints](../constraints.md)).
        bias_constraint: Constraint function applied to the bias vector
            (see [constraints](../constraints.md)).
    # Input shape
        4D tensor with shape:
        `(samples, channels, rows, cols)` if data_format='channels_first'
        or 4D tensor with shape:
        `(samples, rows, cols, channels)` if data_format='channels_last'.
    # Output shape
        4D tensor with shape:
        `(samples, filters, new_rows, new_cols)` if data_format='channels_first'
        or 4D tensor with shape:
        `(samples, new_rows, new_cols, filters)` if data_format='channels_last'.
        `rows` and `cols` values might have changed due to padding.
    """

    @interfaces.legacy_conv3d_support
    def __init__(self, filters,
                 kernel_size,
                 strides=(1, 1, 1),
                 padding='valid',
                 data_format=None,
                 activation=None,
                 use_bias=True,
                 kernel_initializer='glorot_uniform',
                 bias_initializer='zeros',
                 kernel_regularizer=None,
                 bias_regularizer=None,
                 activity_regularizer=None,
                 kernel_constraint=None,
                 bias_constraint=None,
                 **kwargs):
        
        super(LocallyConnected3D, self).__init__(**kwargs)
        self.filters = filters
        self.kernel_size = conv_utils.normalize_tuple(
            kernel_size, 3, 'kernel_size')
        self.strides = conv_utils.normalize_tuple(strides, 3, 'strides')
        self.padding = conv_utils.normalize_padding(padding)
        if self.padding != 'valid':
            raise ValueError('Invalid border mode for LocallyConnected3D '
                             '(only "valid" is supported): ' + padding)
        self.data_format = conv_utils.normalize_data_format(data_format)
        self.activation = activations.get(activation)
        self.use_bias = use_bias
        self.kernel_initializer = initializers.get(kernel_initializer)
        self.bias_initializer = initializers.get(bias_initializer)
        self.kernel_regularizer = regularizers.get(kernel_regularizer)
        self.bias_regularizer = regularizers.get(bias_regularizer)
        self.activity_regularizer = regularizers.get(activity_regularizer)
        self.kernel_constraint = constraints.get(kernel_constraint)
        self.bias_constraint = constraints.get(bias_constraint)
        self.input_spec = InputSpec(ndim=5)

    def build(self, input_shape):
        
        if self.data_format == 'channels_last':
            input_row, input_col, input_z = input_shape[1:-1]
            input_filter = input_shape[4]
        else:
            input_row, input_col, input_z = input_shape[2:]
            input_filter = input_shape[1]
        if input_row is None or input_col is None:
            raise ValueError('The spatial dimensions of the inputs to '
                             ' a LocallyConnected3D layer '
                             'should be fully-defined, but layer received '
                             'the inputs shape ' + str(input_shape))
        output_row = conv_utils.conv_output_length(input_row, self.kernel_size[0],
                                                   self.padding, self.strides[0])
        output_col = conv_utils.conv_output_length(input_col, self.kernel_size[1],
                                                   self.padding, self.strides[1])
        output_z = conv_utils.conv_output_length(input_z, self.kernel_size[2],
                                                   self.padding, self.strides[2])
        self.output_row = output_row
        self.output_col = output_col
        self.output_z = output_z
        self.kernel_shape = (output_row * output_col * output_z,
                             self.kernel_size[0] *
                             self.kernel_size[1] *
                             self.kernel_size[2] * input_filter,
                             self.filters)
        self.kernel = self.add_weight(shape=self.kernel_shape,
                                      initializer=self.kernel_initializer,
                                      name='kernel',
                                      regularizer=self.kernel_regularizer,
                                      constraint=self.kernel_constraint)
        if self.use_bias:
            self.bias = self.add_weight(shape=(output_row, output_col, output_z, self.filters),
                                        initializer=self.bias_initializer,
                                        name='bias',
                                        regularizer=self.bias_regularizer,
                                        constraint=self.bias_constraint)
        else:
            self.bias = None
        if self.data_format == 'channels_first':
            self.input_spec = InputSpec(ndim=5, axes={1: input_filter})
        else:
            self.input_spec = InputSpec(ndim=5, axes={-1: input_filter})
        self.built = True

    def compute_output_shape(self, input_shape):
        if self.data_format == 'channels_first':
            rows = input_shape[2]
            cols = input_shape[3]
            z = input_shape[4]
        elif self.data_format == 'channels_last':
            rows = input_shape[1]
            cols = input_shape[2]
            z = input_shape[3]

        rows = conv_utils.conv_output_length(rows, self.kernel_size[0],
                                             self.padding, self.strides[0])
        cols = conv_utils.conv_output_length(cols, self.kernel_size[1],
                                             self.padding, self.strides[1])
        z = conv_utils.conv_output_length(z, self.kernel_size[2],
                                             self.padding, self.strides[2])

        if self.data_format == 'channels_first':
            return (input_shape[0], self.filters, rows, cols, z)
        elif self.data_format == 'channels_last':
            return (input_shape[0], rows, cols, z, self.filters)

    def call(self, inputs):
        
        output = self.local_conv3d(inputs,
                                self.kernel,
                                self.kernel_size,
                                self.strides,
                                (self.output_row, self.output_col, self.output_z),
                                self.data_format)

        if self.use_bias:
            output = K.bias_add(output, self.bias,
                                data_format=self.data_format)

        output = self.activation(output)
        return output

    def get_config(self):
        config = {
            'filters': self.filters,
            'kernel_size': self.kernel_size,
            'strides': self.strides,
            'padding': self.padding,
            'data_format': self.data_format,
            'activation': activations.serialize(self.activation),
            'use_bias': self.use_bias,
            'kernel_initializer': initializers.serialize(self.kernel_initializer),
            'bias_initializer': initializers.serialize(self.bias_initializer),
            'kernel_regularizer': regularizers.serialize(self.kernel_regularizer),
            'bias_regularizer': regularizers.serialize(self.bias_regularizer),
            'activity_regularizer': regularizers.serialize(self.activity_regularizer),
            'kernel_constraint': constraints.serialize(self.kernel_constraint),
            'bias_constraint': constraints.serialize(self.bias_constraint)
        }
        base_config = super(
            LocallyConnected3D, self).get_config()
        return dict(list(base_config.items()) + list(config.items()))

    def local_conv3d(self, inputs, kernel, kernel_size, strides, output_shape, data_format=None):
        """Apply 3D conv with un-shared weights.
        # Arguments
            inputs: 4D tensor with shape:
                    (batch_size, filters, new_rows, new_cols)
                    if data_format='channels_first'
                    or 4D tensor with shape:
                    (batch_size, new_rows, new_cols, filters)
                    if data_format='channels_last'.
            kernel: the unshared weight for convolution,
                    with shape (output_items, feature_dim, filters)
            kernel_size: a tuple of 2 integers, specifying the
                        width and height of the 3D convolution window.
            strides: a tuple of 2 integers, specifying the strides
                    of the convolution along the width and height.
            output_shape: a tuple with (output_row, output_col)
            data_format: the data format, channels_first or channels_last
        # Returns
            A 4d tensor with shape:
            (batch_size, filters, new_rows, new_cols)
            if data_format='channels_first'
            or 4D tensor with shape:
            (batch_size, new_rows, new_cols, filters)
            if data_format='channels_last'.
        # Raises
            ValueError: if `data_format` is neither
                        `channels_last` or `channels_first`.
        """
        if data_format is None:
            data_format = K.image_data_format()
        if data_format not in {'channels_first', 'channels_last'}:
            raise ValueError('Unknown data_format: ' + str(data_format))

        stride_row, stride_col, stride_z = strides
        output_row, output_col, output_z = output_shape
        kernel_shape = K.int_shape(kernel)
        _, feature_dim, filters = kernel_shape

        xs = []
        for i in range(output_row):
            for j in range(output_col):
                for k in range(output_z):
                    slice_row = slice(i * stride_row,
                                    i * stride_row + kernel_size[0])
                    slice_col = slice(j * stride_col,
                                    j * stride_col + kernel_size[1])
                    slice_z = slice(k * stride_z,
                                    k * stride_z + kernel_size[2])
                    if data_format == 'channels_first':
                        xs.append(K.reshape(inputs[:, :, slice_row, slice_col, slice_z],
                                        (1, -1, feature_dim)))
                    else:
                        xs.append(K.reshape(inputs[:, slice_row, slice_col, slice_z, :],
                                        (1, -1, feature_dim)))

        x_aggregate = K.concatenate(xs, axis=0)
        output = K.batch_dot(x_aggregate, kernel)
        output = K.reshape(output,
                        (output_row, output_col, output_z, -1, filters))

        if data_format == 'channels_first':
            output = K.permute_dimensions(output, (3, 4, 0, 1, 2))
        else:
            output = K.permute_dimensions(output, (3, 0, 1, 2, 4))
        return output
<|MERGE_RESOLUTION|>--- conflicted
+++ resolved
@@ -230,11 +230,7 @@
     def __init__(self, my_initializer='RandomNormal', biasmult=1.0, **kwargs):
         self.initializer = my_initializer
         self.biasmult = biasmult
-<<<<<<< HEAD
-        super(LocalBiasLayer, self).__init__(**kwargs)
-=======
         super(LocalBias, self).__init__(**kwargs)
->>>>>>> da9e36bf
 
     def build(self, input_shape):
         # Create a trainable weight variable for this layer.
