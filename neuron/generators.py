""" generators for the neuron project """

# general imports
import sys
import os

# third party imports
import numpy as np
import nibabel as nib
import scipy
from keras.utils import np_utils 
import keras
import keras.preprocessing
import keras.preprocessing.image
from keras.models import Model

# local packages
import pynd.ndutils as nd
import pytools.patchlib as pl

# reload patchlib (it's often updated right now...)
from imp import reload
reload(pl)

# other neuron (this project) packages
from . import dataproc as nrn_proc
from . import models as nrn_models




def vol(volpath,
        ext='.npz',
        batch_size=1,
        expected_nb_files=-1,
        expected_files=None,
        data_proc_fn=None,  # processing function that takes in one arg (the volume)
        relabel=None,       # relabeling array
        nb_labels_reshape=0,  # reshape to categorial format for keras, need # labels
        name='single_vol',  # name, optional
        nb_restart_cycle=None,  # number of files to restart after
        patch_size=None,     # split the volume in patches? if so, get patch_size
        patch_stride=1,  # split the volume in patches? if so, get patch_stride
        collapse_2d=None,
        verbose=False):
    """
    generator for single volume (or volume patches) from a list of files

    simple volume generator that loads a volume (via npy/mgz/nii/niigz), processes it,
    and prepares it for keras model formats

    if a patch size is passed, breaks the volume into patches and generates those
    """

    # get filenames at given paths
    volfiles = _get_file_list(volpath, ext)
    nb_files = len(volfiles)
    assert nb_files > 0, "Could not find any files"

    # compute subvolume split
    vol_data = _load_medical_volume(os.path.join(volpath, volfiles[0]), ext)
    nb_patches_per_vol = 1
    if patch_size is not None and all(f is not None for f in patch_size):
        nb_patches_per_vol = np.prod(pl.gridsize(vol_data.shape, patch_size, patch_stride))
    if nb_restart_cycle is None:
        nb_restart_cycle = nb_files * nb_patches_per_vol

    assert nb_restart_cycle <= (nb_files * nb_patches_per_vol), \
        '%s restart cycle (%s) too big (%s) in %s' % (name, nb_restart_cycle, nb_files * nb_patches_per_vol, volpath)

    # check the number of files matches expected (if passed)
    if expected_nb_files >= 0:
        assert nb_files == expected_nb_files, \
            "number of files do not match: %d, %d" % (nb_files, expected_nb_files)
    if expected_files is not None:
        assert volfiles == expected_files, 'file lists did not match'

    # iterate through files
    fileidx = -1
    batch_idx = -1
    while 1:
        fileidx = np.mod(fileidx + 1, nb_restart_cycle)

        # read next file (circular)
        vol_data = _load_medical_volume(os.path.join(volpath, volfiles[fileidx]), ext)

        # process volume
        if data_proc_fn is not None:
            vol_data = data_proc_fn(vol_data)

        # the original segmentation files have non-sequential relabel (i.e. some relabel are
        # missing to avoid exploding our model, we only care about the relabel that exist.
        if relabel is not None:
            resized_seg_data_fix = np.copy(vol_data)
            for idx, val in np.ndenumerate(relabel):
                vol_data[resized_seg_data_fix == val] = idx

        # split volume into patches if necessary and yield
        if patch_size is not None and all(f is not None for f in patch_size):
            patch_gen = patch(vol_data, patch_size, patch_stride=patch_stride,
                              nb_labels_reshape=nb_labels_reshape, batch_size=1,
                              infinite=False)
        else:
            # reshape output layer as categorical
            if nb_labels_reshape > 1:
                lpatch = np_utils.to_categorical(vol_data, nb_labels_reshape)
            elif nb_labels_reshape == 1:
                lpatch = np.expand_dims(vol_data, axis=-1)
            lpatch = np.expand_dims(lpatch, axis=0)
            patch_gen = (lpatch, )

        empty_gen = True
        for lpatch in patch_gen:
            if collapse_2d is not None:
                lpatch = np.squeeze(lpatch, collapse_2d + 1)
            
            empty_gen = False
            # add to batch of volume data, unless the batch is currently empty
            if batch_idx == -1:
                vol_data_batch = lpatch
            else:
                vol_data_batch = np.vstack([vol_data_batch, lpatch])

            # yield patch
            batch_idx += 1
            if batch_idx == batch_size - 1:
                batch_idx = -1
                yield vol_data_batch

        if empty_gen:
            raise ValueError('Patch generator was empty for file %s', volfiles[fileidx])


def patch(vol_data,             # the volume
          patch_size,           # patch size
          patch_stride=1,       # patch stride (spacing)
          nb_labels_reshape=1,  # number of labels for categorical resizing. 0 if no resizing
          batch_size=1,         # batch size
          infinite=False):      # whether the generator should continue (re)-generating patches
    """
    generate patches from volume for keras package

    Yields:
        patch: nd array of shape [batch_size, *patch_size], unless resized via nb_labels_reshape
    """

    # some parameter setup
    assert batch_size >= 1, "batch_size should be at least 1"
    patch_size = vol_data.shape if patch_size is None else patch_size
    batch_idx = -1

    # do while. if not infinite, will break at the end
    while True:
        # create patch generator
        gen = pl.patch_gen(vol_data, patch_size, stride=patch_stride)

        # go through the patch generator
        empty_gen = True
        for lpatch in gen:
            empty_gen = False

            # reshape output layer as categorical
            if nb_labels_reshape > 1:
                lpatch = np_utils.to_categorical(lpatch, nb_labels_reshape)
            elif nb_labels_reshape == 1:
                lpatch = np.expand_dims(lpatch, axis=-1)

            # reshape for Keras model.
            lpatch = np.expand_dims(lpatch, axis=0)

            # add this patch to the stack
            if batch_idx == -1:
                patch_data_batch = lpatch
            else:
                patch_data_batch = np.vstack([patch_data_batch, lpatch])

            # yield patch
            batch_idx += 1
            if batch_idx == batch_size - 1:
                batch_idx = -1
                yield patch_data_batch

        if empty_gen:
            raise Exception('generator was empty')

        # if not infinite generation, yield the last batch and break the while
        if not infinite:
            if batch_idx >= 0:
                yield patch_data_batch
            break


def vol_seg(volpath,
            segpath,
            crop=None, resize_shape=None, rescale=None, # processing parameters
            verbose=False,
            name='vol_seg', # name, optional
            ext='.npz',
            nb_restart_cycle=None,  # number of files to restart after
            nb_labels_reshape=-1,
            collapse_2d=None,
            **kwargs): # named arguments for vol(...), except verbose, data_proc_fn, ext, nb_labels_reshape and name (which this function will control when calling vol()) 
    """
    generator with (volume, segmentation)

    verbose is passed down to the base generators.py primitive generator (e.g. vol, here)
    """

    # compute processing function
    proc_vol_fn = lambda x: nrn_proc.vol_proc(x, crop=crop, resize_shape=resize_shape,
                                              interp_order=2, rescale=rescale)
    proc_seg_fn = lambda x: nrn_proc.vol_proc(x, crop=crop, resize_shape=resize_shape,
                                              interp_order=0, rescale=rescale)

    # get vol generator
    vol_gen = vol(volpath, **kwargs, ext=ext, nb_restart_cycle=nb_restart_cycle, collapse_2d=collapse_2d,
                  data_proc_fn=proc_vol_fn, nb_labels_reshape=1, name=name+' vol', verbose=verbose)

    # get seg generator, matching nb_files
    vol_files = [f.replace('norm', 'aseg') for f in _get_file_list(volpath, ext)]
    nb_files = len(vol_files)
    seg_gen = vol(segpath, **kwargs, ext=ext, nb_restart_cycle=nb_restart_cycle,
                  data_proc_fn=proc_seg_fn, nb_labels_reshape=nb_labels_reshape,
                  expected_files=vol_files, name=name+' seg', verbose=False)

    # on next (while):
    idx = -kwargs['batch_size']
    while 1:
        # get input and output (seg) vols
        input_vol = next(vol_gen).astype('float16')
        output_vol = next(seg_gen).astype('int8')

        # output input and output
        yield (input_vol, output_vol)


def vol_cat(volpaths, # expect two folders in here
            crop=None, resize_shape=None, rescale=None, # processing parameters
            verbose=False,
            name='vol_cat', # name, optional
            ext='.npz',
            nb_labels_reshape=-1,
            **kwargs): # named arguments for vol(...), except verbose, data_proc_fn, ext, nb_labels_reshape and name (which this function will control when calling vol()) 
    """
<<<<<<< HEAD
    generator with (volume, binary_bit) (random order)
    ONLY works with abtch size of 1 for now

    verbose is passed down to the base generators.py primitive generator (e.g. vol, here)
=======
    generator with (volume, scalar_category) (random order)
    ONLY works with batch size of 1 for now
>>>>>>> 0306cd87
    """

    folders = [f for f in sorted(os.listdir(volpaths))]

    # compute processing function
    proc_vol_fn = lambda x: nrn_proc.vol_proc(x, crop=crop, resize_shape=resize_shape,
                                              interp_order=2, rescale=rescale)

    # get vol generators
    generators = ()
    generators_len = ()
    for folder in folders:
        vol_gen = vol(os.path.join(volpaths, folder), **kwargs, ext=ext,
                      data_proc_fn=proc_vol_fn, nb_labels_reshape=1, name=folder, verbose=False)
        generators_len += (len(_get_file_list(os.path.join(volpaths, folder), '.npz')), )
        generators += (vol_gen, )

    bake_data_test = False
    if bake_data_test:
        print('fake_data_test', file=sys.stderr)

    # on next (while):
    while 1:
        # build the random order stack
        order = np.hstack((np.zeros(generators_len[0]), np.ones(generators_len[1]))).astype('int')
        np.random.shuffle(order) # shuffle
        for idx in order:
            gen = generators[idx]

        # for idx, gen in enumerate(generators):
            z = np.zeros([1, 2]) #1,1,2 for categorical binary style
            z[0,idx] = 1 #
            # z[0,0,0] = idx

            data = next(gen).astype('float32')
            if bake_data_test and idx == 0:
                # data = data*idx
                data = -data

            yield (data, z)


def vol_seg_prior(*args,
                  prior_type='location',  # file-static, file-gen, location
                  prior_file=None,  # prior filename
                  prior_feed='input',  # input or output
                  patch_stride=1,
                  patch_size=None,
                  batch_size=1,
                  collapse_2d=None,
                  **kwargs):
    """
    generator that appends prior to (volume, segmentation) depending on input
    e.g. could be ((volume, prior), segmentation)
    """

    nb_patch_elems = np.prod(batch_size)

    # prepare the vol_seg
    gen = vol_seg(*args, **kwargs, collapse_2d=collapse_2d,
                  patch_size=patch_size, patch_stride=patch_stride, batch_size=batch_size)

    # get prior
    if prior_type == 'location':
        prior_vol = nd.volsize2ndgrid(vol_size)
        prior_vol = np.transpose(prior_vol, [1, 2, 3, 0])
        prior_vol = np.expand_dims(prior_vol, axis=0) # reshape for model

    else: # assumes a npz filename passed in prior_file
        data = np.load(prior_file)
        prior_vol = data['prior'].astype('float16')
    nb_channels = prior_vol.shape[-1]

    # get the prior to have the right volume [x, y, z, nb_channels]
    assert np.ndim(prior_vol) == 4, "prior is the wrong size"

    # prior generator
    if patch_size is None:
        patch_size = prior_vol.shape[0:3]
    prior_gen = patch(prior_vol, patch_size + (nb_channels,),
                      patch_stride=patch_stride, batch_size=batch_size, infinite=True, nb_labels_reshape=0)

    # generator loop
    while 1:

        # generate input and output volumes
        input_vol, output_vol = next(gen)

        # generate patch batch
        prior_batch = next(prior_gen)
        if collapse_2d is not None:
            prior_batch = np.squeeze(prior_batch, collapse_2d + 1)

        # reshape for model
        # prior_batch = np.reshape(prior_batch, (batch_size, np.prod(patch_size), nb_channels))

        if prior_feed == 'input':
            yield ([input_vol, prior_batch], output_vol)
        else:
            assert prior_feed == 'output'
            yield (input_vol, [output_vol, prior_batch])


def max_patch_in_vol_cat(volpaths,
                         patch_size,
                         patch_stride,
                         model,
                         tst_model,
                         out_layer,
                         name='max_patch_in_vol_cat', # name, optional
                         **kwargs): # named arguments for vol_cat(...)
    """
    given a model by reference
    goes to the next volume and, given a patch_size, finds
    the highest prediction of out_layer_name, and yields that patch index to the model

    TODO: this doesn't work if called while training, something about running through the graph
    perhaps need to do a different tf session?
    """

    # strategy: call vol_cat on full volume
    vol_cat_gen = vol_cat(volpaths, **kwargs)

    # need to make a deep copy:
    #model_tmp = Model(inputs=model.inputs, outputs=model.get_layer(out_layer).output)
    # nrn_models.copy_weights(model_tmp, tst_model)
    #nrn_models.copy_weights(tst_model, tst_model)
    #asdasd
    tst_model = model

    while 1:
        # get next volume
        try:
            sample = next(vol_cat_gen)
        except:
            print("Failed loading file. Skipping", file=sys.stderr)
            continue
        sample_vol = np.squeeze(sample[0])
        patch_gen = patch(sample_vol, patch_size, patch_stride=patch_stride)

        # go through its patches
        max_resp = -np.infty
        max_idx = np.nan
        max_out = None
        for idx, ptc in enumerate(patch_gen):
            # predict
            res = np.squeeze(tst_model.predict(ptc))[1]
            if res > max_resp:
                max_ptc = ptc
                max_out = sample[1]
                max_idx = idx

        # yield the right patch
        yield (max_ptc, max_out)


def img_seg(volpath,
            segpath,
            batch_size=1,
            verbose=False,
            name='img_seg', # name, optional
            ext='.png'):
    """
    generator for (image, segmentation) 
    """

    def imggen(path, ext):
        files = _get_file_list(path, ext)
        idx = -1
        while 1:
            idx = np.mod(idx+1, len(files))
            im = scipy.misc.imread(os.path.join(path, files[idx]))[:, :, 0]
            yield im.reshape((1,) + im.shape)

    img_gen = imggen(volpath, ext)
    seg_gen = imggen(segpath, ext)

    # on next (while):
    while 1:
        input_vol = np.vstack([next(img_gen).astype('float16')/255 for i in range(batch_size)])
        input_vol = np.expand_dims(input_vol, axis=-1)

        output_vols = [np_utils.to_categorical(next(seg_gen).astype('int8'), num_classes=2) for i in range(batch_size)]
        output_vol = np.vstack([np.expand_dims(f, axis=0) for f in output_vols])

        # output input and output
        yield (input_vol, output_vol)


# Some internal use functions

def _get_file_list(volpath, ext=None):
    """
    get a list of files at the given path with the given extension
    """
    return [f for f in sorted(os.listdir(volpath)) if ext is None or f.endswith(ext)]


def _load_medical_volume(filename, ext):
    """
    load a medical volume from one of a number of file types
    """
    if ext == '.npz':
        vol_file = np.load(filename)
        vol_data = vol_file['vol_data']
    elif ext == 'npy':
        vol_data = np.load(filename)
    elif ext == '.mgz' or ext == '.nii' or ext == '.nii.gz':
        vol_med = nib.load(filename)
        vol_data = vol_med.get_data()
    else:
        raise ValueError("Unexpected extension %s" % ext)

    return vol_data

<|MERGE_RESOLUTION|>--- conflicted
+++ resolved
@@ -242,15 +242,10 @@
             nb_labels_reshape=-1,
             **kwargs): # named arguments for vol(...), except verbose, data_proc_fn, ext, nb_labels_reshape and name (which this function will control when calling vol()) 
     """
-<<<<<<< HEAD
     generator with (volume, binary_bit) (random order)
     ONLY works with abtch size of 1 for now
 
     verbose is passed down to the base generators.py primitive generator (e.g. vol, here)
-=======
-    generator with (volume, scalar_category) (random order)
-    ONLY works with batch size of 1 for now
->>>>>>> 0306cd87
     """
 
     folders = [f for f in sorted(os.listdir(volpaths))]
